--- conflicted
+++ resolved
@@ -2,11 +2,7 @@
 
 import os
 import sys
-<<<<<<< HEAD
-=======
-import logging
 import asyncio
->>>>>>> caf79077
 from argparse import ArgumentParser
 from prefect import flow, get_run_logger
 from cutout import casda
